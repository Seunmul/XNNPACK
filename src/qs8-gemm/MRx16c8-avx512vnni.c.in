// Copyright 2023 Google LLC
//
// This source code is licensed under the BSD-style license found in the
// LICENSE file in the root directory of this source tree.

$ABC = "0123456789ABCDEFGHIJKLMNOPQRSTUVWXYZ"
$assert REQUANTIZATION == "FP32" or not REQUANTIZATION
<<<<<<< HEAD
$assert DATATYPE in ["QD8", "QS8", "QC4", "QB4", "QC8"]
=======
$assert DATATYPE in ["QD8", "QS8", "QC4", "QC8"]
$assert VARIANT in ["", "MADD"]
>>>>>>> 1c8ee1b6
#include <assert.h>

#include <immintrin.h>

#include "xnnpack/gemm.h"
#include "xnnpack/intrinsics-polyfill.h"
#include "xnnpack/math.h"
#include "xnnpack/unaligned.h"
$if PREFETCH:
  #include "xnnpack/prefetch.h"

<<<<<<< HEAD
$#
$INDENT = 0
$_ = ""
$#
$def SET_INDENT(NEW_INDENT):
  $global INDENT
  $global _
  $INDENT=NEW_INDENT
  $_ = "  " * INDENT
$#
$def BEGIN():
  $SET_INDENT(INDENT + 1)
  $return '{'
$#
$def END():
  $SET_INDENT(INDENT - 1)
  $return _ + '}'
$#

$DATATYPE_SPEC = {"QC8": "qs8_qc8w", "QD8": "qd8_f32_qc8w", "QS8": "qs8", "QU8": "qu8", "QC4": "qd8_f32_qc4w", "QB4": "qd8_f32_qb4w"}[DATATYPE]
$REQUANTIZATION_SPEC = "" if DATATYPE in ["QD8", "QC4", "QB4"] else "_" + REQUANTIZATION.lower()
=======
$if VARIANT in ["MADD"]:
  // VNNI replacement that uses vpmaddubsw
  static XNN_INTRINSIC __m512i _mm512_dpbusd_epi32_bw(__m512i i32, const __m512i u8, const __m512i i8) {
    const __m512i ones = _mm512_set1_epi16(1);
    const __m512i highest_bit = _mm512_set1_epi8(0x80);

    __m512i s1 = _mm512_maddubs_epi16(_mm512_and_si512(u8, highest_bit), i8);
    __m512i s2 = _mm512_maddubs_epi16(_mm512_andnot_si512(highest_bit, u8), i8);

    s1 = _mm512_madd_epi16(s1, ones);
    s2 = _mm512_madd_epi16(s2, ones);

    return _mm512_add_epi32(_mm512_add_epi32(s1, s2), i32);
  }

$DATATYPE_SPEC = {"QC8": "qs8_qc8w", "QD8": "qd8_f32_qc8w", "QS8": "qs8", "QU8": "qu8", "QC4": "qd8_f32_qc4w"}[DATATYPE]
$REQUANTIZATION_SPEC = "" if DATATYPE in ["QD8", "QC4"] else "_" + REQUANTIZATION.lower()
>>>>>>> 1c8ee1b6
$PARAMS_STRUCT = REQUANTIZATION.lower() + "_avx512vnni" if REQUANTIZATION else "avx512vnni"
$PARAMS_UNION = {"QC8": "xnn_qs8_qc8w_conv_minmax_params", "QD8": "xnn_f32_minmax_params", "QS8": "xnn_qs8_conv_minmax_params", "QU8": "xnn_qu8_conv_minmax_params", "QC4": "xnn_f32_qc4w_minmax_params", "QB4": "xnn_f32_qb4w_minmax_params"}[DATATYPE]
$XINT8_T = "uint8_t" if DATATYPE == "QU8" else "int8_t"
$OUT_T = "float" if DATATYPE in ["QD8", "QC4", "QB4"] else XINT8_T
$_MM_PACKXS_EPI16 = "_mm_packus_epi16" if DATATYPE == "QU8" else "_mm_packs_epi16"
$_MM_MAX_EPX8 = "_mm_max_epu8" if DATATYPE == "QU8" else "_mm_max_epi8"
$_MM512_CVTXEPI32_EPI8 = "_mm512_cvtusepi32_epi8" if DATATYPE == "QU8" else "_mm512_cvtsepi32_epi8"
$_MM512_DPBUSD_EPI32 = "_mm512_dpbusd_epi32_bw" if VARIANT == "MADD" else "_mm512_dpbusd_epi32"
$ISA = "skx" if VARIANT in ["MADD"] else "vnni"
void xnn_${DATATYPE_SPEC}_gemm_minmax${REQUANTIZATION_SPEC}_ukernel_${MR}x16c8__avx512${ISA}${"gfni" if GFNI else ""}${"_madd" if VARIANT == "MADD" else ""}${"_prfm" if PREFETCH else ""}(
    size_t mr,
    size_t nc,
    size_t kc,
    const ${XINT8_T}* restrict a,
    size_t a_stride,
    const void* restrict w,
    ${OUT_T}* restrict c,
    size_t cm_stride,
    size_t cn_stride,
    $if DATATYPE in ["QD8", "QC4", "QB4"]:
      const union ${PARAMS_UNION} params[restrict XNN_MIN_ELEMENTS(1)],
      const struct xnn_qd8_quantization_params quantization_params[restrict XNN_MIN_ELEMENTS(1)]) XNN_OOB_READS
    $else:
      const union ${PARAMS_UNION} params[restrict XNN_MIN_ELEMENTS(1)]) XNN_OOB_READS
{
  assert(mr != 0);
  assert(mr <= ${MR});
  assert(nc != 0);
  assert(kc != 0);
  assert(kc % sizeof(${XINT8_T}) == 0);
  assert(a != NULL);
  assert(w != NULL);
  assert(c != NULL);

  kc = round_up_po2(kc, 8 * sizeof(int8_t));
  const ${XINT8_T}* a0 = a;
  ${OUT_T}* c0 = c;
  $for M in range(1, MR):
    const ${XINT8_T}* a${M} = (const ${XINT8_T}*) ((uintptr_t) a${M-1} + a_stride);
    ${OUT_T}* c${M} = (${OUT_T}*) ((uintptr_t) c${M-1} + cm_stride);
    $if M % 2 == 0:
      if XNN_UNPREDICTABLE(mr <= ${M}) {
        a${M} = a${M-1};
        c${M} = c${M-1};
      }
    $elif M + 1 == MR:
      if XNN_UNPREDICTABLE(mr != ${M+1}) {
        a${M} = a${M-1};
        c${M} = c${M-1};
      }
    $else:
      if XNN_UNPREDICTABLE(mr < ${M+1}) {
        a${M} = a${M-1};
        c${M} = c${M-1};
      }
  $if DATATYPE == "QB4":
    size_t bl = params->avx512vnni.blocksize;
    assert(bl != 0);
    assert(bl <= kc);
    assert(kc % bl == 0);

  $if DATATYPE in ["QD8", "QC4", "QB4"]:
    $for M in range(MR):
      $if DATATYPE == "QB4":
        const __m512 vinput_zero_point${M} = _mm512_set1_ps((float) quantization_params[${M}].zero_point + 128);
      $else:
        const __m512i vinput_zero_point${M} = _mm512_set1_epi32((int) quantization_params[${M}].zero_point + 128);
    const __m512 voutput_min = _mm512_set1_ps(params->avx512vnni.min);
    const __m512 voutput_max = _mm512_set1_ps(params->avx512vnni.max);
    const __m512i vsign_mask = _mm512_set1_epi8(params->avx512vnni.sign_mask);  // 0x80
    $if DATATYPE in ["QC4", "QB4"]:
      const __m512i vvalue_mask = _mm512_set1_epi8(params->avx512vnni.mask);  // 0xF0
      $if GFNI:
        const __m512i vshl4 = _mm512_set1_epi64(params->avx512vnni.gfni_shl4);  // 0x01020408
  $else:
    const __m512i vsign_mask =_mm512_set1_epi8(params->${PARAMS_STRUCT}.sign_mask);  // 0x80
    $if DATATYPE != "QC8":
      const __m512 vscale = _mm512_load_ps(params->${PARAMS_STRUCT}.scale);
    const __m512 voutput_max_less_zero_point = _mm512_set1_ps(params->${PARAMS_STRUCT}.output_max_less_zero_point);
    const __m512i voutput_zero_point = _mm512_set1_epi32(params->${PARAMS_STRUCT}.output_zero_point);
    const __m128i voutput_min = _mm_load_si128((const __m128i*) params->${PARAMS_STRUCT}.output_min);
    $if DATATYPE == "QU8":
      const __m512i vb_zero_point = _mm512_load_si512(params->${PARAMS_STRUCT}.kernel_zero_point);
  do {
    $if DATATYPE in ["QD8", "QC4"]:
      const __m512i vksum0123456789ABCDEF = _mm512_load_epi32(w);
      $for M in range(MR):
        __m512i vsum${M}x0123456789ABCDEF = _mm512_mullo_epi32(vksum0123456789ABCDEF, vinput_zero_point${M});
        __m512i vacc${M}x01234567 = _mm512_cvtepu32_epi64(_mm512_extracti64x4_epi64(vsum${M}x0123456789ABCDEF, 0));
        __m512i vacc${M}x89ABCDEF = _mm512_cvtepu32_epi64(_mm512_extracti64x4_epi64(vsum${M}x0123456789ABCDEF, 1));
    $elif DATATYPE == "QB4":
      const __m512 vksum0123456789ABCDEF = _mm512_load_ps(w);
      $for M in range(MR):
        __m512 vscaled${M}x0123456789ABCDEF = _mm512_mul_ps(vksum0123456789ABCDEF, vinput_zero_point${M});
    $else:
      __m512i vacc0x01234567 = _mm512_cvtepu32_epi64(_mm256_load_si256((const __m256i*) w));
      __m512i vacc0x89ABCDEF = _mm512_cvtepu32_epi64(_mm256_load_si256((const __m256i*) ((const int32_t*) w + 8)));
      $for M in range(1, MR):
        __m512i vacc${M}x01234567 = vacc0x01234567;
        __m512i vacc${M}x89ABCDEF = vacc0x89ABCDEF;
    $if DATATYPE != "QB4":
      $if MR < 4:
        $for M in range(MR):
          __m512i vacc1x${M}x01234567 = _mm512_setzero_epi32();
          __m512i vacc1x${M}x89ABCDEF = _mm512_setzero_epi32();
    w = (const int32_t*) w + 16;

    $if DATATYPE == "QB4":
      $SET_INDENT(1)
      for (size_t kb=0; kb < kc; kb+=bl) {
        $for M in range(MR):
          __m512i vacc${M}x01234567 = _mm512_setzero_epi32();
          __m512i vacc${M}x89ABCDEF = _mm512_setzero_epi32();
        $if MR < 4:
          $for M in range(MR):
            __m512i vacc1x${M}x01234567 = _mm512_setzero_epi32();
            __m512i vacc1x${M}x89ABCDEF = _mm512_setzero_epi32();
      ${_}size_t k = bl;
    $else:
      size_t k = kc;
    ${_}while (k >= 16 * sizeof(int8_t)) {
      $for M in range(MR):
        ${_}const __m512i va${M}x01234567 = _mm512_xor_epi64(_mm512_set1_epi64((int64_t) unaligned_load_u64(a${M})), vsign_mask);
        ${_}const __m512i va${M}x89ABCDEF = _mm512_xor_epi64(_mm512_set1_epi64((int64_t) unaligned_load_u64(a${M} + 8)), vsign_mask);
        ${_}a${M} += 16;

      $if DATATYPE in ["QC4", "QB4"]:
        ${_}const __m512i vbb01234567x01234567 = _mm512_load_si512(w);
        ${_}const __m512i vbb89ABCDEFx01234567 = _mm512_load_si512((const ${XINT8_T}*) w + 64);
        $if GFNI:
          ${_}const __m512i vb01234567x01234567 = _mm512_gf2p8affine_epi64_epi8(vbb01234567x01234567, vshl4, 0);
          ${_}const __m512i vb89ABCDEFx01234567 = _mm512_gf2p8affine_epi64_epi8(vbb89ABCDEFx01234567, vshl4, 0);
          ${_}const __m512i vb01234567x89ABCDEF = _mm512_and_si512(vbb01234567x01234567, vvalue_mask);
          ${_}const __m512i vb89ABCDEFx89ABCDEF = _mm512_and_si512(vbb89ABCDEFx01234567, vvalue_mask);
        $else:
          ${_}const __m512i vbs01234567x01234567 = _mm512_slli_epi32(vbb01234567x01234567, 4);
          ${_}const __m512i vbs89ABCDEFx01234567 = _mm512_slli_epi32(vbb89ABCDEFx01234567, 4);
          ${_}const __m512i vb01234567x89ABCDEF = _mm512_and_si512(vbb01234567x01234567, vvalue_mask);
          ${_}const __m512i vb89ABCDEFx89ABCDEF = _mm512_and_si512(vbb89ABCDEFx01234567, vvalue_mask);
          ${_}const __m512i vb01234567x01234567 = _mm512_and_si512(vbs01234567x01234567, vvalue_mask);
          ${_}const __m512i vb89ABCDEFx01234567 = _mm512_and_si512(vbs89ABCDEFx01234567, vvalue_mask);
      $else:
        ${_}const __m512i vb01234567x01234567 = _mm512_load_si512(w);
        ${_}const __m512i vb89ABCDEFx01234567 = _mm512_load_si512((const ${XINT8_T}*) w + 64);
        ${_}const __m512i vb01234567x89ABCDEF = _mm512_load_si512((const ${XINT8_T}*) w + 128);
        ${_}const __m512i vb89ABCDEFx89ABCDEF = _mm512_load_si512((const ${XINT8_T}*) w + 192);
        $if PREFETCH:
          ${_}xnn_prefetch_to_l1((const ${XINT8_T}*) w + 768);
          ${_}xnn_prefetch_to_l1((const ${XINT8_T}*) w + 832);

      $for M in range(MR):
<<<<<<< HEAD
        ${_}vacc${M}x01234567 = _mm512_dpbusd_epi32(vacc${M}x01234567, va${M}x01234567, vb01234567x01234567);
        ${_}vacc${M}x89ABCDEF = _mm512_dpbusd_epi32(vacc${M}x89ABCDEF, va${M}x01234567, vb89ABCDEFx01234567);
=======
        vacc${M}x01234567 = ${_MM512_DPBUSD_EPI32}(vacc${M}x01234567, va${M}x01234567, vb01234567x01234567);
        vacc${M}x89ABCDEF = ${_MM512_DPBUSD_EPI32}(vacc${M}x89ABCDEF, va${M}x01234567, vb89ABCDEFx01234567);
>>>>>>> 1c8ee1b6
      $if PREFETCH:
        ${_}xnn_prefetch_to_l1((const ${XINT8_T}*) w + 896);
        ${_}xnn_prefetch_to_l1((const ${XINT8_T}*) w + 960);
      $for M in range(MR):
        $if MR < 4:
<<<<<<< HEAD
          ${_}vacc1x${M}x01234567 = _mm512_dpbusd_epi32(vacc1x${M}x01234567, va${M}x89ABCDEF, vb01234567x89ABCDEF);
          ${_}vacc1x${M}x89ABCDEF = _mm512_dpbusd_epi32(vacc1x${M}x89ABCDEF, va${M}x89ABCDEF, vb89ABCDEFx89ABCDEF);
        $else:
          ${_}vacc${M}x01234567 = _mm512_dpbusd_epi32(vacc${M}x01234567, va${M}x89ABCDEF, vb01234567x89ABCDEF);
          ${_}vacc${M}x89ABCDEF = _mm512_dpbusd_epi32(vacc${M}x89ABCDEF, va${M}x89ABCDEF, vb89ABCDEFx89ABCDEF);
=======
          vacc1x${M}x01234567 = ${_MM512_DPBUSD_EPI32}(vacc1x${M}x01234567, va${M}x89ABCDEF, vb01234567x89ABCDEF);
          vacc1x${M}x89ABCDEF = ${_MM512_DPBUSD_EPI32}(vacc1x${M}x89ABCDEF, va${M}x89ABCDEF, vb89ABCDEFx89ABCDEF);
        $else:
          vacc${M}x01234567 = ${_MM512_DPBUSD_EPI32}(vacc${M}x01234567, va${M}x89ABCDEF, vb01234567x89ABCDEF);
          vacc${M}x89ABCDEF = ${_MM512_DPBUSD_EPI32}(vacc${M}x89ABCDEF, va${M}x89ABCDEF, vb89ABCDEFx89ABCDEF);
>>>>>>> 1c8ee1b6

      $if DATATYPE in ["QC4", "QB4"]:
        ${_}w = (const ${XINT8_T}*) w + 128;
      $else:
        ${_}w = (const ${XINT8_T}*) w + 256;
      ${_}k -= 16 * sizeof(${XINT8_T});
    ${_}}

    ${_}if (k != 0) {
      $for M in range(MR):
        ${_}const __m512i va${M}x01234567 = _mm512_xor_epi64(_mm512_set1_epi64((int64_t) unaligned_load_u64(a${M})), vsign_mask);
        ${_}a${M} += 8;

      $if DATATYPE in ["QC4", "QB4"]:
        ${_}const __m512i vbb01234567x01234567 = _mm512_load_si512(w);
        ${_}const __m512i vbb89ABCDEFx01234567 = _mm512_load_si512((const ${XINT8_T}*) w + 64);
        $if GFNI:
          ${_}const __m512i vb01234567x01234567 = _mm512_gf2p8affine_epi64_epi8(vbb01234567x01234567, vshl4, 0);
          ${_}const __m512i vb89ABCDEFx01234567 = _mm512_gf2p8affine_epi64_epi8(vbb89ABCDEFx01234567, vshl4, 0);
        $else:
          ${_}const __m512i vb01234567x01234567 = _mm512_slli_epi32(vbb01234567x01234567, 4);
          ${_}const __m512i vb89ABCDEFx01234567 = _mm512_slli_epi32(vbb89ABCDEFx01234567, 4);
      $else:
        ${_}const __m512i vb01234567x01234567 = _mm512_load_si512(w);
        ${_}const __m512i vb89ABCDEFx01234567 = _mm512_load_si512((const ${XINT8_T}*) w + 64);

      $for M in range(MR):
<<<<<<< HEAD
        ${_}vacc${M}x01234567 = _mm512_dpbusd_epi32(vacc${M}x01234567, va${M}x01234567, vb01234567x01234567);
        ${_}vacc${M}x89ABCDEF = _mm512_dpbusd_epi32(vacc${M}x89ABCDEF, va${M}x01234567, vb89ABCDEFx01234567);
=======
        vacc${M}x01234567 = ${_MM512_DPBUSD_EPI32}(vacc${M}x01234567, va${M}x01234567, vb01234567x01234567);
        vacc${M}x89ABCDEF = ${_MM512_DPBUSD_EPI32}(vacc${M}x89ABCDEF, va${M}x01234567, vb89ABCDEFx01234567);
>>>>>>> 1c8ee1b6
      $if PREFETCH:
        ${_}xnn_prefetch_to_l1((const ${XINT8_T}*) w + 896);
        ${_}xnn_prefetch_to_l1((const ${XINT8_T}*) w + 960);

      ${_}w = (const ${XINT8_T}*) w + 128;
      ${_}k -= 8 * sizeof(${XINT8_T});
    ${_}}
    $if DATATYPE == "QB4":
      ${_}const __m512 vfilter_output_scale0123456789ABCDEF = _mm512_load_ps((const float*) w);
      ${_}w = (const float*) w + 16;
    $if MR < 4:
      $for M in range(MR):
        ${_}vacc${M}x01234567 = _mm512_add_epi32(vacc${M}x01234567, vacc1x${M}x01234567);
        ${_}vacc${M}x89ABCDEF = _mm512_add_epi32(vacc${M}x89ABCDEF, vacc1x${M}x89ABCDEF);

    ${_}// Add adjacent pairs
    ${_}const __m512i vidx = _mm512_set_epi32(30, 28, 26, 24, 22, 20, 18, 16, 14, 12, 10, 8, 6, 4, 2, 0);
    $for M in range(MR):
      ${_}const __m512i vsum${M}x01234567 = _mm512_add_epi32(vacc${M}x01234567, _mm512_srli_epi64(vacc${M}x01234567, 32));
      ${_}const __m512i vsum${M}x89ABCDEF = _mm512_add_epi32(vacc${M}x89ABCDEF, _mm512_srli_epi64(vacc${M}x89ABCDEF, 32));
      ${_}__m512i vacc${M}x0123456789ABCDEF = _mm512_permutex2var_epi32(vsum${M}x01234567, vidx, vsum${M}x89ABCDEF);
    $if DATATYPE == "QB4":
      $for M in range(MR):
        ${_}__m512 vf${M}x0123456789ABCDEF = _mm512_cvtepi32_ps(vacc${M}x0123456789ABCDEF);

    $if DATATYPE == "QC4":
      $for M in range(MR):
        ${_}vacc${M}x0123456789ABCDEF = _mm512_srai_epi32(vacc${M}x0123456789ABCDEF, 4);
    $if DATATYPE != "QB4":
      $for M in range(MR):
        ${_}__m512 vscaled${M}x0123456789ABCDEF = _mm512_cvtepi32_ps(vacc${M}x0123456789ABCDEF);
    $else:
      $for M in range(MR):
        ${_}vscaled${M}x0123456789ABCDEF = _mm512_fmadd_ps(vf${M}x0123456789ABCDEF, vfilter_output_scale0123456789ABCDEF, vscaled${M}x0123456789ABCDEF);
      }

    $if DATATYPE in ["QD8", "QC4", "QB4"]:
      $if DATATYPE != "QB4":
        $for M in range(MR):
          vscaled${M}x0123456789ABCDEF = _mm512_mul_ps(vscaled${M}x0123456789ABCDEF, _mm512_set1_ps(quantization_params[${M}].inv_scale));

        const __m512 vfilter_output_scale0123456789ABCDEF = _mm512_load_ps((const float*) w);
        const __m512 vbias0123456789ABCDEF = _mm512_load_ps((const float*) w + 16);
        w = (const float*) w + 32;
      $else:
        $for M in range(MR):
          vscaled${M}x0123456789ABCDEF = _mm512_mul_ps(vscaled${M}x0123456789ABCDEF, _mm512_set1_ps(quantization_params[${M}].inv_scale * 0.0625));

        const __m512 vbias0123456789ABCDEF = _mm512_load_ps((const float*) w);
        w = (const float*) w + 16;

      $for M in range(MR):
        $if DATATYPE != "QB4":
          vscaled${M}x0123456789ABCDEF = _mm512_fmadd_ps(vscaled${M}x0123456789ABCDEF, vfilter_output_scale0123456789ABCDEF, vbias0123456789ABCDEF);
        $else:
          vscaled${M}x0123456789ABCDEF = _mm512_add_ps(vscaled${M}x0123456789ABCDEF, vbias0123456789ABCDEF);

      $for M in range(MR):
        vscaled${M}x0123456789ABCDEF = _mm512_max_ps(vscaled${M}x0123456789ABCDEF, voutput_min);

      $for M in range(MR):
        vscaled${M}x0123456789ABCDEF = _mm512_min_ps(vscaled${M}x0123456789ABCDEF, voutput_max);

      if XNN_LIKELY(nc >= 16) {
        $for M in range(MR):
          _mm512_storeu_ps(c${M}, vscaled${M}x0123456789ABCDEF);

        $for M in range(MR):
          a${M} = (const int8_t*) ((uintptr_t) a${M} - kc);

        $for M in range(MR):
          c${M} = (float*) ((uintptr_t) c${M} + cn_stride);

        nc -= 16;
      } else {
        // Prepare mask for valid 32-bit elements (depends on nc).
        const __mmask16 vmask = _cvtu32_mask16((UINT32_C(1) << nc) - 1);
        $for M in range(MR):
          _mm512_mask_storeu_ps(c${M}, vmask, vscaled${M}x0123456789ABCDEF);
        nc = 0;
      }
    $else:
      $if DATATYPE == "QC8":
        const __m512 vscale012345678ABCDEF = _mm512_load_ps(w);
        w = (const float*) w + 16;
        $for M in range(MR):
          vscaled${M}x0123456789ABCDEF = _mm512_mul_ps(vscaled${M}x0123456789ABCDEF, vscale012345678ABCDEF);
      $else:
        $for M in range(MR):
          vscaled${M}x0123456789ABCDEF = _mm512_mul_ps(vscaled${M}x0123456789ABCDEF, vscale);

      $for M in range(MR):
        vscaled${M}x0123456789ABCDEF = _mm512_min_ps(vscaled${M}x0123456789ABCDEF, voutput_max_less_zero_point);

      $for M in range(MR):
        vacc${M}x0123456789ABCDEF = _mm512_cvtps_epi32(vscaled${M}x0123456789ABCDEF);

      $for M in range(MR):
        vacc${M}x0123456789ABCDEF = _mm512_add_epi32(vacc${M}x0123456789ABCDEF, voutput_zero_point);

      $for M in range(MR):
        __m128i vout${M}x0123456789ABCDEF = ${_MM512_CVTXEPI32_EPI8}(vacc${M}x0123456789ABCDEF);

      $for M in range(MR):
        vout${M}x0123456789ABCDEF = ${_MM_MAX_EPX8}(vout${M}x0123456789ABCDEF, voutput_min);

      if (nc >= 16) {
        $for M in range(MR):
          _mm_storeu_si128((__m128i*) c${M}, vout${M}x0123456789ABCDEF);
          c${M} = (${OUT_T}*) ((uintptr_t) c${M} + cn_stride);
          a${M} = (const ${XINT8_T}*) ((uintptr_t) a${M} - kc);

        nc -= 16;
      } else {
        // Prepare mask for valid 8-bit elements (depends on nc).
        const __mmask16 vmask = _cvtu32_mask16((UINT32_C(1) << nc) - UINT32_C(1));

        $for M in range(MR):
          _mm_mask_storeu_epi8(c${M}, vmask, vout${M}x0123456789ABCDEF);

        nc = 0;
      }
  } while (nc != 0);
}<|MERGE_RESOLUTION|>--- conflicted
+++ resolved
@@ -5,12 +5,8 @@
 
 $ABC = "0123456789ABCDEFGHIJKLMNOPQRSTUVWXYZ"
 $assert REQUANTIZATION == "FP32" or not REQUANTIZATION
-<<<<<<< HEAD
 $assert DATATYPE in ["QD8", "QS8", "QC4", "QB4", "QC8"]
-=======
-$assert DATATYPE in ["QD8", "QS8", "QC4", "QC8"]
 $assert VARIANT in ["", "MADD"]
->>>>>>> 1c8ee1b6
 #include <assert.h>
 
 #include <immintrin.h>
@@ -22,7 +18,6 @@
 $if PREFETCH:
   #include "xnnpack/prefetch.h"
 
-<<<<<<< HEAD
 $#
 $INDENT = 0
 $_ = ""
@@ -44,7 +39,7 @@
 
 $DATATYPE_SPEC = {"QC8": "qs8_qc8w", "QD8": "qd8_f32_qc8w", "QS8": "qs8", "QU8": "qu8", "QC4": "qd8_f32_qc4w", "QB4": "qd8_f32_qb4w"}[DATATYPE]
 $REQUANTIZATION_SPEC = "" if DATATYPE in ["QD8", "QC4", "QB4"] else "_" + REQUANTIZATION.lower()
-=======
+
 $if VARIANT in ["MADD"]:
   // VNNI replacement that uses vpmaddubsw
   static XNN_INTRINSIC __m512i _mm512_dpbusd_epi32_bw(__m512i i32, const __m512i u8, const __m512i i8) {
@@ -60,9 +55,6 @@
     return _mm512_add_epi32(_mm512_add_epi32(s1, s2), i32);
   }
 
-$DATATYPE_SPEC = {"QC8": "qs8_qc8w", "QD8": "qd8_f32_qc8w", "QS8": "qs8", "QU8": "qu8", "QC4": "qd8_f32_qc4w"}[DATATYPE]
-$REQUANTIZATION_SPEC = "" if DATATYPE in ["QD8", "QC4"] else "_" + REQUANTIZATION.lower()
->>>>>>> 1c8ee1b6
 $PARAMS_STRUCT = REQUANTIZATION.lower() + "_avx512vnni" if REQUANTIZATION else "avx512vnni"
 $PARAMS_UNION = {"QC8": "xnn_qs8_qc8w_conv_minmax_params", "QD8": "xnn_f32_minmax_params", "QS8": "xnn_qs8_conv_minmax_params", "QU8": "xnn_qu8_conv_minmax_params", "QC4": "xnn_f32_qc4w_minmax_params", "QB4": "xnn_f32_qb4w_minmax_params"}[DATATYPE]
 $XINT8_T = "uint8_t" if DATATYPE == "QU8" else "int8_t"
@@ -214,31 +206,19 @@
           ${_}xnn_prefetch_to_l1((const ${XINT8_T}*) w + 832);
 
       $for M in range(MR):
-<<<<<<< HEAD
-        ${_}vacc${M}x01234567 = _mm512_dpbusd_epi32(vacc${M}x01234567, va${M}x01234567, vb01234567x01234567);
-        ${_}vacc${M}x89ABCDEF = _mm512_dpbusd_epi32(vacc${M}x89ABCDEF, va${M}x01234567, vb89ABCDEFx01234567);
-=======
-        vacc${M}x01234567 = ${_MM512_DPBUSD_EPI32}(vacc${M}x01234567, va${M}x01234567, vb01234567x01234567);
-        vacc${M}x89ABCDEF = ${_MM512_DPBUSD_EPI32}(vacc${M}x89ABCDEF, va${M}x01234567, vb89ABCDEFx01234567);
->>>>>>> 1c8ee1b6
+        ${_}vacc${M}x01234567 = ${_MM512_DPBUSD_EPI32}(vacc${M}x01234567, va${M}x01234567, vb01234567x01234567);
+        ${_}vacc${M}x89ABCDEF = ${_MM512_DPBUSD_EPI32}(vacc${M}x89ABCDEF, va${M}x01234567, vb89ABCDEFx01234567);
+
       $if PREFETCH:
         ${_}xnn_prefetch_to_l1((const ${XINT8_T}*) w + 896);
         ${_}xnn_prefetch_to_l1((const ${XINT8_T}*) w + 960);
       $for M in range(MR):
         $if MR < 4:
-<<<<<<< HEAD
-          ${_}vacc1x${M}x01234567 = _mm512_dpbusd_epi32(vacc1x${M}x01234567, va${M}x89ABCDEF, vb01234567x89ABCDEF);
-          ${_}vacc1x${M}x89ABCDEF = _mm512_dpbusd_epi32(vacc1x${M}x89ABCDEF, va${M}x89ABCDEF, vb89ABCDEFx89ABCDEF);
+          ${_}vacc1x${M}x01234567 = ${_MM512_DPBUSD_EPI32}(vacc1x${M}x01234567, va${M}x89ABCDEF, vb01234567x89ABCDEF);
+          ${_}vacc1x${M}x89ABCDEF = ${_MM512_DPBUSD_EPI32}(vacc1x${M}x89ABCDEF, va${M}x89ABCDEF, vb89ABCDEFx89ABCDEF);
         $else:
-          ${_}vacc${M}x01234567 = _mm512_dpbusd_epi32(vacc${M}x01234567, va${M}x89ABCDEF, vb01234567x89ABCDEF);
-          ${_}vacc${M}x89ABCDEF = _mm512_dpbusd_epi32(vacc${M}x89ABCDEF, va${M}x89ABCDEF, vb89ABCDEFx89ABCDEF);
-=======
-          vacc1x${M}x01234567 = ${_MM512_DPBUSD_EPI32}(vacc1x${M}x01234567, va${M}x89ABCDEF, vb01234567x89ABCDEF);
-          vacc1x${M}x89ABCDEF = ${_MM512_DPBUSD_EPI32}(vacc1x${M}x89ABCDEF, va${M}x89ABCDEF, vb89ABCDEFx89ABCDEF);
-        $else:
-          vacc${M}x01234567 = ${_MM512_DPBUSD_EPI32}(vacc${M}x01234567, va${M}x89ABCDEF, vb01234567x89ABCDEF);
-          vacc${M}x89ABCDEF = ${_MM512_DPBUSD_EPI32}(vacc${M}x89ABCDEF, va${M}x89ABCDEF, vb89ABCDEFx89ABCDEF);
->>>>>>> 1c8ee1b6
+          ${_}vacc${M}x01234567 = ${_MM512_DPBUSD_EPI32}(vacc${M}x01234567, va${M}x89ABCDEF, vb01234567x89ABCDEF);
+          ${_}vacc${M}x89ABCDEF = ${_MM512_DPBUSD_EPI32}(vacc${M}x89ABCDEF, va${M}x89ABCDEF, vb89ABCDEFx89ABCDEF);
 
       $if DATATYPE in ["QC4", "QB4"]:
         ${_}w = (const ${XINT8_T}*) w + 128;
@@ -266,13 +246,9 @@
         ${_}const __m512i vb89ABCDEFx01234567 = _mm512_load_si512((const ${XINT8_T}*) w + 64);
 
       $for M in range(MR):
-<<<<<<< HEAD
-        ${_}vacc${M}x01234567 = _mm512_dpbusd_epi32(vacc${M}x01234567, va${M}x01234567, vb01234567x01234567);
-        ${_}vacc${M}x89ABCDEF = _mm512_dpbusd_epi32(vacc${M}x89ABCDEF, va${M}x01234567, vb89ABCDEFx01234567);
-=======
-        vacc${M}x01234567 = ${_MM512_DPBUSD_EPI32}(vacc${M}x01234567, va${M}x01234567, vb01234567x01234567);
-        vacc${M}x89ABCDEF = ${_MM512_DPBUSD_EPI32}(vacc${M}x89ABCDEF, va${M}x01234567, vb89ABCDEFx01234567);
->>>>>>> 1c8ee1b6
+        ${_}vacc${M}x01234567 = ${_MM512_DPBUSD_EPI32}(vacc${M}x01234567, va${M}x01234567, vb01234567x01234567);
+        ${_}vacc${M}x89ABCDEF = ${_MM512_DPBUSD_EPI32}(vacc${M}x89ABCDEF, va${M}x01234567, vb89ABCDEFx01234567);
+
       $if PREFETCH:
         ${_}xnn_prefetch_to_l1((const ${XINT8_T}*) w + 896);
         ${_}xnn_prefetch_to_l1((const ${XINT8_T}*) w + 960);
